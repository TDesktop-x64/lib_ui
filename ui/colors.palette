--- conflicted
+++ resolved
@@ -656,9 +656,7 @@
 premiumIconBg2: #e44456; // icon in premium settings gradient 2
 premiumIconBg3: #4acd43; // icon in premium settings gradient 3
 
-<<<<<<< HEAD
 banButtonBg: #ff0000; // Request join ban button color
-=======
 statisticsChartInactive: #e2eef999; // inactive area in footer of statistic charts
 statisticsChartActive: #baccd9d8; // sides in footer of statistic charts
 
@@ -671,5 +669,4 @@
 statisticsChartLineOrange: #f28c39; // represents orange color on statistical charts
 statisticsChartLineIndigo: #7f79f3; // represents indigo color on statistical charts
 statisticsChartLinePurple: #9f79e8; // represents purple color on statistical charts
-statisticsChartLineCyan: #40d0ca; // represents cyan color on statistical charts
->>>>>>> ae7409b0
+statisticsChartLineCyan: #40d0ca; // represents cyan color on statistical charts