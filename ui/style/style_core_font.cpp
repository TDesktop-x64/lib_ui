--- conflicted
+++ resolved
@@ -319,20 +319,16 @@
 
 	if (_flags & FontBold) {
 		f.setBold(true);
-<<<<<<< HEAD
 	}
 
 	if (_flags & FontSemibold) {
 		f.setStyleName("Semibold");
-=======
-#endif // !DESKTOP_APP_USE_PACKAGED_FONTS
-
-		if (_flags & FontItalic) {
-			f.setStyleName("Semibold Italic");
-		} else {
-			f.setStyleName("Semibold");
-		}
->>>>>>> e27395cf
+	}
+
+	if (_flags & FontItalic) {
+		f.setStyleName("Semibold Italic");
+	} else {
+		f.setStyleName("Semibold");
 	}
 
 	m = QFontMetrics(f);
