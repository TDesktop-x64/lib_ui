--- conflicted
+++ resolved
@@ -54,8 +54,7 @@
 		if (bold) {
 #ifdef LIB_UI_USE_PACKAGED_FONTS
 			result.setWeight(QFont::DemiBold);
-<<<<<<< HEAD
-#else // DESKTOP_APP_USE_PACKAGED_FONTS
+#else // LIB_UI_USE_PACKAGED_FONTS
 			if (flags & FontBold) {
 				result.setBold(true);
 			}
@@ -63,12 +62,6 @@
 			if (flags & FontSemibold) {
 				result.setStyleName("Semibold");
 			}
-#endif // !DESKTOP_APP_USE_PACKAGED_FONTS
-=======
-#else // LIB_UI_USE_PACKAGED_FONTS
-			result.setBold(true);
-#endif // !LIB_UI_USE_PACKAGED_FONTS
->>>>>>> a2225486
 
 			if (flags & FontItalic) {
 				result.setStyleName("Semibold Italic");
