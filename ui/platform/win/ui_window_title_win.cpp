// This file is part of Desktop App Toolkit,
// a set of libraries for developing nice desktop applications.
//
// For license and copyright information please follow this link:
// https://github.com/desktop-app/legal/blob/master/LEGAL
//
#include "ui/platform/win/ui_window_title_win.h"

#include "ui/platform/win/ui_window_win.h"
#include "ui/widgets/buttons.h"
#include "ui/widgets/shadow.h"
#include "ui/widgets/rp_window.h"
#include "ui/ui_utility.h"
#include "base/platform/base_platform_info.h"
#include "base/platform/win/base_windows_safe_library.h"
#include "base/debug_log.h"
#include "styles/style_widgets.h"
#include "styles/palette.h"

#include <QtGui/QPainter>
#include <QtGui/QtEvents>
#include <QtGui/QWindow>

#include <windows.h>
#include <shellscalingapi.h>

namespace Ui {
namespace Platform {
namespace {

HRESULT(__stdcall *GetScaleFactorForMonitor)(
	_In_ HMONITOR hMon,
	_Out_ DEVICE_SCALE_FACTOR *pScale);

[[nodiscard]] bool ScaleQuerySupported() {
	static const auto Result = [&] {
#define LOAD_SYMBOL(lib, name) base::Platform::LoadMethod(lib, #name, name)
		const auto shcore = base::Platform::SafeLoadLibrary(L"Shcore.dll");
		return LOAD_SYMBOL(shcore, GetScaleFactorForMonitor);
#undef LOAD_SYMBOL
	}();
	return Result;
}

} // namespace

struct TitleWidget::PaddingHelper {
	explicit PaddingHelper(QWidget *parent) : controlsParent(parent) {
	}

	RpWidget controlsParent;
	rpl::variable<int> padding = 0;
};

TitleWidget::TitleWidget(not_null<RpWidget*> parent)
: RpWidget(parent)
<<<<<<< HEAD
, _controls(this, st::defaultWindowTitle, nullptr, true)
=======
, _paddingHelper(CheckTitlePaddingRequired()
	? std::make_unique<PaddingHelper>(this)
	: nullptr)
, _controls(
	_paddingHelper ? &_paddingHelper->controlsParent : this,
	st::defaultWindowTitle)
>>>>>>> f0efb197
, _shadow(this, st::titleShadow) {
	setAttribute(Qt::WA_OpaquePaintEvent);

	parent->widthValue(
	) | rpl::start_with_next([=](int width) {
		refreshGeometryWithWidth(width);
	}, lifetime());
}

void TitleWidget::initInWindow(not_null<RpWindow*> window) {
	window->hitTestRequests(
	) | rpl::filter([=](not_null<HitTestRequest*> request) {
		return !isHidden() && geometry().contains(request->point);
	}) | rpl::start_with_next([=](not_null<HitTestRequest*> request) {
		request->result = hitTest(request->point);
	}, lifetime());

	SetupSemiNativeSystemButtons(&_controls, window, lifetime(), [=] {
		return !isHidden() && (_controls.st()->height > 0);
	});
}

TitleWidget::~TitleWidget() = default;

void TitleWidget::setText(const QString &text) {
	window()->setWindowTitle(text);
}

void TitleWidget::setStyle(const style::WindowTitle &st) {
	_controls.setStyle(st);
	refreshGeometryWithWidth(window()->width());
}

void TitleWidget::refreshGeometryWithWidth(int width) {
	const auto add = additionalPadding();
	setGeometry(0, 0, width, _controls.st()->height + add);
	if (_paddingHelper) {
		_paddingHelper->controlsParent.setGeometry(
			add,
			add,
			width - 2 * add,
			_controls.st()->height);
	}
	update();
}

not_null<const style::WindowTitle*> TitleWidget::st() const {
	return _controls.st();
}

void TitleWidget::setResizeEnabled(bool enabled) {
	_controls.setResizeEnabled(enabled);
}

void TitleWidget::paintEvent(QPaintEvent *e) {
	const auto active = window()->isActiveWindow();
	QPainter(this).fillRect(
		e->rect(),
		active ? _controls.st()->bgActive : _controls.st()->bg);
}

void TitleWidget::resizeEvent(QResizeEvent *e) {
	const auto thickness = st::lineWidth;
	_shadow->setGeometry(0, height() - thickness, width(), thickness);
}

HitTestResult TitleWidget::hitTest(QPoint point) const {
	const auto origin = _paddingHelper
		? _paddingHelper->controlsParent.pos()
		: QPoint();
	const auto controlsResult = _controls.hitTest(point - origin);
	return (controlsResult != HitTestResult::None)
		? controlsResult
		: HitTestResult::Caption;
}

bool TitleWidget::additionalPaddingRequired() const {
	return _paddingHelper && !isHidden();
}

void TitleWidget::refreshAdditionalPaddings() {
	if (!additionalPaddingRequired()) {
		return;
	}
	const auto handle = GetWindowHandle(this);
	if (!handle) {
		LOG(("System Error: GetWindowHandle failed."));
		return;
	}
	refreshAdditionalPaddings(handle);
}

void TitleWidget::refreshAdditionalPaddings(HWND handle) {
	if (!additionalPaddingRequired()) {
		return;
	}
	auto placement = WINDOWPLACEMENT{
		.length = sizeof(WINDOWPLACEMENT),
	};
	if (!GetWindowPlacement(handle, &placement)) {
		LOG(("System Error: GetWindowPlacement failed."));
		return;
	}
	refreshAdditionalPaddings(handle, placement);
}

void TitleWidget::refreshAdditionalPaddings(
		HWND handle,
		const WINDOWPLACEMENT &placement) {
	if (!additionalPaddingRequired()) {
		return;
	}
	auto geometry = RECT();
	if (!GetWindowRect(handle, &geometry)) {
		LOG(("System Error: GetWindowRect failed."));
		return;
	}
	const auto normal = placement.rcNormalPosition;
	const auto rounded = (normal.left == geometry.left)
		&& (normal.right == geometry.right)
		&& (normal.top == geometry.top)
		&& (normal.bottom == geometry.bottom);
	const auto padding = [&] {
		if (!rounded) {
			return 0;
		}
		const auto monitor = MonitorFromWindow(
			handle,
			MONITOR_DEFAULTTONEAREST);
		if (!monitor) {
			LOG(("System Error: MonitorFromWindow failed."));
			return -1;
		}
		auto factor = DEVICE_SCALE_FACTOR();
		if (!SUCCEEDED(GetScaleFactorForMonitor(monitor, &factor))) {
			LOG(("System Error: GetScaleFactorForMonitor failed."));
			return -1;
		} else if (factor < 100 || factor > 500) {
			LOG(("System Error: Bad scale factor %1.").arg(int(factor)));
			return -1;
		}
		const auto pixels = (factor + 50) / 100;
		return int(base::SafeRound(pixels / window()->devicePixelRatioF()));
	}();
	if (padding < 0) {
		return;
	}
	setAdditionalPadding(padding);
}

int TitleWidget::additionalPadding() const {
	return _paddingHelper ? _paddingHelper->padding.current() : 0;
}

rpl::producer<int> TitleWidget::additionalPaddingValue() const {
	return _paddingHelper ? _paddingHelper->padding.value() : rpl::single(0);
}

void TitleWidget::setAdditionalPadding(int padding) {
	Expects(_paddingHelper != nullptr);

	if (_paddingHelper->padding.current() == padding) {
		return;
	}
	_paddingHelper->padding = padding;
	refreshGeometryWithWidth(window()->width());
}

void TitleWidget::setVisibleHook(bool visible) {
	RpWidget::setVisibleHook(visible);
	if (additionalPaddingRequired()) {
		PostponeCall(this, [=] {
			refreshAdditionalPaddings();
		});
	}
}

bool CheckTitlePaddingRequired() {
	return ::Platform::IsWindows11OrGreater() && ScaleQuerySupported();
}

} // namespace Platform
} // namespace Ui<|MERGE_RESOLUTION|>--- conflicted
+++ resolved
@@ -1,4 +1,4 @@
-// This file is part of Desktop App Toolkit,
+﻿// This file is part of Desktop App Toolkit,
 // a set of libraries for developing nice desktop applications.
 //
 // For license and copyright information please follow this link:
@@ -54,16 +54,14 @@
 
 TitleWidget::TitleWidget(not_null<RpWidget*> parent)
 : RpWidget(parent)
-<<<<<<< HEAD
-, _controls(this, st::defaultWindowTitle, nullptr, true)
-=======
 , _paddingHelper(CheckTitlePaddingRequired()
 	? std::make_unique<PaddingHelper>(this)
 	: nullptr)
 , _controls(
 	_paddingHelper ? &_paddingHelper->controlsParent : this,
-	st::defaultWindowTitle)
->>>>>>> f0efb197
+	st::defaultWindowTitle,
+	nullptr,
+	true)
 , _shadow(this, st::titleShadow) {
 	setAttribute(Qt::WA_OpaquePaintEvent);
 
