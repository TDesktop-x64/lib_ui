﻿// This file is part of Desktop App Toolkit,
// a set of libraries for developing nice desktop applications.
//
// For license and copyright information please follow this link:
// https://github.com/desktop-app/legal/blob/master/LEGAL
//
#pragma once

#include "ui/rp_widget.h"
#include "base/object_ptr.h"

#include <QtCore/QRect>
#include <QtCore/QPoint>

namespace style {
struct WindowTitle;
} // namespace style

namespace Ui {

class IconButton;
class AbstractButton;
class PlainShadow;
class RpWindow;

namespace Platform {

class TitleControls;

enum class HitTestResult {
	None = 0,
	Client,
	Minimize,
	MaximizeRestore,
	Close,
	Caption,
	Top,
	TopRight,
	Right,
	BottomRight,
	Bottom,
	BottomLeft,
	Left,
	TopLeft,
	OnTop,
};

struct HitTestRequest {
	QPoint point;
	HitTestResult result = HitTestResult::Client;
};

[[nodiscard]] bool SemiNativeSystemButtonProcessing();
void SetupSemiNativeSystemButtons(
	not_null<TitleControls*> controls,
	not_null<RpWindow*> window,
	rpl::lifetime &lifetime,
	Fn<bool()> filter = nullptr);

enum class TitleControl {
	Unknown,
	Minimize,
	Maximize,
	Close,
};

class AbstractTitleButtons {
public:
	[[nodiscard]] virtual object_ptr<AbstractButton> create(
		not_null<QWidget*> parent,
		TitleControl control,
		const style::WindowTitle &st) = 0;
	virtual void updateState(
		bool active,
		bool maximized,
		const style::WindowTitle &st) = 0;
	virtual void notifySynteticOver(TitleControl control, bool over) = 0;

	virtual ~AbstractTitleButtons() = default;
};

class IconTitleButtons final : public AbstractTitleButtons {
public:
	object_ptr<AbstractButton> create(
		not_null<QWidget*> parent,
		TitleControl control,
		const style::WindowTitle &st) override;
	void updateState(
		bool active,
		bool maximized,
		const style::WindowTitle &st) override;
	void notifySynteticOver(TitleControl control, bool over) override {
	}

private:
	QPointer<IconButton> _minimize;
	QPointer<IconButton> _maximizeRestore;
	QPointer<IconButton> _close;

};

class TitleControls final {
public:
	TitleControls(
		not_null<RpWidget*> parent,
		const style::WindowTitle &st,
<<<<<<< HEAD
		Fn<void(bool maximized)> maximize = nullptr,
		bool hasOnTop = false);
=======
		Fn<void(bool maximized)> maximize = nullptr);
	TitleControls(
		not_null<RpWidget*> parent,
		const style::WindowTitle &st,
		std::unique_ptr<AbstractTitleButtons> buttons,
		Fn<void(bool maximized)> maximize = nullptr);
>>>>>>> 85b73e98

	void setStyle(const style::WindowTitle &st);
	[[nodiscard]] not_null<const style::WindowTitle*> st() const;
	[[nodiscard]] QRect geometry() const;
	void setResizeEnabled(bool enabled);
	void raise();

	[[nodiscard]] HitTestResult hitTest(QPoint point, int padding) const;

	void buttonOver(HitTestResult testResult);
	void buttonDown(HitTestResult testResult);

<<<<<<< HEAD
	enum class Control {
		Unknown,
		Minimize,
		Maximize,
		Close,
		OnTop,
	};

=======
	using Control = TitleControl;
>>>>>>> 85b73e98
	struct Layout {
		std::vector<Control> left;
		std::vector<Control> right;
	};

private:
	[[nodiscard]] not_null<RpWidget*> parent() const;
	[[nodiscard]] not_null<QWidget*> window() const;
	[[nodiscard]] AbstractButton *controlWidget(Control control) const;

	void init(Fn<void(bool maximized)> maximize);
	void subscribeToStateChanges();
	void updateButtonsState();
	void updateControlsPosition();
	void updateControlsPositionBySide(
		const std::vector<Control> &controls,
		bool right);
	void handleWindowStateChanged(Qt::WindowState state = Qt::WindowNoState);

	not_null<const style::WindowTitle*> _st;
	const std::unique_ptr<AbstractTitleButtons> _buttons;

<<<<<<< HEAD
	object_ptr<Button> _top;
	object_ptr<Button> _minimize;
	object_ptr<Button> _maximizeRestore;
	object_ptr<Button> _close;
=======
	object_ptr<AbstractButton> _minimize;
	object_ptr<AbstractButton> _maximizeRestore;
	object_ptr<AbstractButton> _close;
>>>>>>> 85b73e98

	bool _topState = false;
	bool _maximizedState = false;
	bool _activeState = false;
	bool _resizeEnabled = true;

	const bool _hasOnTop;

};

class DefaultTitleWidget : public RpWidget {
public:
	explicit DefaultTitleWidget(not_null<RpWidget*> parent);

	[[nodiscard]] not_null<const style::WindowTitle*> st() const;
	[[nodiscard]] QRect controlsGeometry() const;
	void setText(const QString &text);
	void setStyle(const style::WindowTitle &st);
	void setResizeEnabled(bool enabled);

protected:
	void paintEvent(QPaintEvent *e) override;
	void resizeEvent(QResizeEvent *e) override;
	void mousePressEvent(QMouseEvent *e) override;
	void mouseReleaseEvent(QMouseEvent *e) override;
	void mouseMoveEvent(QMouseEvent *e) override;
	void mouseDoubleClickEvent(QMouseEvent *e) override;

private:
	TitleControls _controls;
	object_ptr<Ui::PlainShadow> _shadow;
	bool _mousePressed = false;

};

struct SeparateTitleControls {
	SeparateTitleControls(
		QWidget *parent,
		const style::WindowTitle &st,
		Fn<void(bool maximized)> maximize);
	SeparateTitleControls(
		QWidget *parent,
		const style::WindowTitle &st,
		std::unique_ptr<AbstractTitleButtons> buttons,
		Fn<void(bool maximized)> maximize);

	RpWidget wrap;
	TitleControls controls;
};

[[nodiscard]] auto SetupSeparateTitleControls(
	not_null<RpWindow*> window,
	const style::WindowTitle &st,
	Fn<void(bool maximized)> maximize = nullptr,
	rpl::producer<int> controlsTop = nullptr)
-> std::unique_ptr<SeparateTitleControls>;

[[nodiscard]] auto SetupSeparateTitleControls(
	not_null<RpWindow*> window,
	std::unique_ptr<SeparateTitleControls> created,
	rpl::producer<int> controlsTop = nullptr)
-> std::unique_ptr<SeparateTitleControls>;

} // namespace Platform
} // namespace Ui<|MERGE_RESOLUTION|>--- conflicted
+++ resolved
@@ -104,17 +104,13 @@
 	TitleControls(
 		not_null<RpWidget*> parent,
 		const style::WindowTitle &st,
-<<<<<<< HEAD
 		Fn<void(bool maximized)> maximize = nullptr,
 		bool hasOnTop = false);
-=======
-		Fn<void(bool maximized)> maximize = nullptr);
 	TitleControls(
 		not_null<RpWidget*> parent,
 		const style::WindowTitle &st,
 		std::unique_ptr<AbstractTitleButtons> buttons,
 		Fn<void(bool maximized)> maximize = nullptr);
->>>>>>> 85b73e98
 
 	void setStyle(const style::WindowTitle &st);
 	[[nodiscard]] not_null<const style::WindowTitle*> st() const;
@@ -127,18 +123,8 @@
 	void buttonOver(HitTestResult testResult);
 	void buttonDown(HitTestResult testResult);
 
-<<<<<<< HEAD
-	enum class Control {
-		Unknown,
-		Minimize,
-		Maximize,
-		Close,
+	using Control = TitleControl;
 		OnTop,
-	};
-
-=======
-	using Control = TitleControl;
->>>>>>> 85b73e98
 	struct Layout {
 		std::vector<Control> left;
 		std::vector<Control> right;
@@ -161,16 +147,10 @@
 	not_null<const style::WindowTitle*> _st;
 	const std::unique_ptr<AbstractTitleButtons> _buttons;
 
-<<<<<<< HEAD
-	object_ptr<Button> _top;
-	object_ptr<Button> _minimize;
-	object_ptr<Button> _maximizeRestore;
-	object_ptr<Button> _close;
-=======
+	object_ptr<AbstractButton> _top;
 	object_ptr<AbstractButton> _minimize;
 	object_ptr<AbstractButton> _maximizeRestore;
 	object_ptr<AbstractButton> _close;
->>>>>>> 85b73e98
 
 	bool _topState = false;
 	bool _maximizedState = false;
