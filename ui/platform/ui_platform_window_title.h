// This file is part of Desktop App Toolkit,
// a set of libraries for developing nice desktop applications.
//
// For license and copyright information please follow this link:
// https://github.com/desktop-app/legal/blob/master/LEGAL
//
#pragma once

#include "ui/rp_widget.h"
#include "base/object_ptr.h"

#include <QtCore/QRect>
#include <QtCore/QPoint>

namespace style {
struct WindowTitle;
} // namespace style

namespace Ui {

class IconButton;
class PlainShadow;
class RpWindow;

namespace Platform {

class TitleControls;

enum class HitTestResult {
	None = 0,
	Client,
	Minimize,
	MaximizeRestore,
	Close,
	Caption,
	Top,
	TopRight,
	Right,
	BottomRight,
	Bottom,
	BottomLeft,
	Left,
	TopLeft,
};

struct HitTestRequest {
	QPoint point;
	HitTestResult result = HitTestResult::Client;
};

[[nodiscard]] bool SemiNativeSystemButtonProcessing();
void SetupSemiNativeSystemButtons(
	not_null<TitleControls*> controls,
	not_null<RpWindow*> window,
	rpl::lifetime &lifetime,
	Fn<bool()> filter = nullptr);

class TitleControls final {
public:
	TitleControls(
		not_null<RpWidget*> parent,
		const style::WindowTitle &st,
		Fn<void(bool maximized)> maximize = nullptr,
		bool hasOnTop = false);

	void setStyle(const style::WindowTitle &st);
	[[nodiscard]] not_null<const style::WindowTitle*> st() const;
	[[nodiscard]] QRect geometry() const;
	void setResizeEnabled(bool enabled);
	void raise();

	[[nodiscard]] HitTestResult hitTest(QPoint point) const;

	void buttonOver(HitTestResult testResult);
	void buttonDown(HitTestResult testResult);

	enum class Control {
		Unknown,
		Minimize,
		Maximize,
		Close,
		OnTop,
	};

	struct Layout {
		std::vector<Control> left;
		std::vector<Control> right;
	};

private:
	class Button;

	[[nodiscard]] not_null<RpWidget*> parent() const;
	[[nodiscard]] not_null<QWidget*> window() const;
	[[nodiscard]] Button *controlWidget(Control control) const;

	void init(Fn<void(bool maximized)> maximize);
	void subscribeToStateChanges();
	void updateButtonsState();
	void updateControlsPosition();
	void updateControlsPositionBySide(
		const std::vector<Control> &controls,
		bool right);
	void handleWindowStateChanged(Qt::WindowState state = Qt::WindowNoState);

	not_null<const style::WindowTitle*> _st;

<<<<<<< HEAD
	object_ptr<Ui::IconButton> _top;
	object_ptr<Ui::IconButton> _minimize;
	object_ptr<Ui::IconButton> _maximizeRestore;
	object_ptr<Ui::IconButton> _close;
=======
	object_ptr<Button> _minimize;
	object_ptr<Button> _maximizeRestore;
	object_ptr<Button> _close;
>>>>>>> f0efb197

	bool _topState = false;
	bool _maximizedState = false;
	bool _activeState = false;
	bool _resizeEnabled = true;

	const bool _hasOnTop;

};

class DefaultTitleWidget : public RpWidget {
public:
	explicit DefaultTitleWidget(not_null<RpWidget*> parent);

	[[nodiscard]] not_null<const style::WindowTitle*> st() const;
	void setText(const QString &text);
	void setStyle(const style::WindowTitle &st);
	void setResizeEnabled(bool enabled);

protected:
	void paintEvent(QPaintEvent *e) override;
	void resizeEvent(QResizeEvent *e) override;
	void mousePressEvent(QMouseEvent *e) override;
	void mouseReleaseEvent(QMouseEvent *e) override;
	void mouseMoveEvent(QMouseEvent *e) override;
	void mouseDoubleClickEvent(QMouseEvent *e) override;

private:
	TitleControls _controls;
	object_ptr<Ui::PlainShadow> _shadow;
	bool _mousePressed = false;

};

struct SeparateTitleControls {
	SeparateTitleControls(
		QWidget *parent,
		const style::WindowTitle &st,
		Fn<void(bool maximized)> maximize);

	RpWidget wrap;
	TitleControls controls;
};

[[nodiscard]] auto SetupSeparateTitleControls(
	not_null<RpWindow*> window,
	const style::WindowTitle &st,
	Fn<void(bool maximized)> maximize = nullptr)
-> std::unique_ptr<SeparateTitleControls>;

} // namespace Platform
} // namespace Ui<|MERGE_RESOLUTION|>--- conflicted
+++ resolved
@@ -1,4 +1,4 @@
-// This file is part of Desktop App Toolkit,
+﻿// This file is part of Desktop App Toolkit,
 // a set of libraries for developing nice desktop applications.
 //
 // For license and copyright information please follow this link:
@@ -105,16 +105,10 @@
 
 	not_null<const style::WindowTitle*> _st;
 
-<<<<<<< HEAD
-	object_ptr<Ui::IconButton> _top;
-	object_ptr<Ui::IconButton> _minimize;
-	object_ptr<Ui::IconButton> _maximizeRestore;
-	object_ptr<Ui::IconButton> _close;
-=======
+	object_ptr<Button> _top;
 	object_ptr<Button> _minimize;
 	object_ptr<Button> _maximizeRestore;
 	object_ptr<Button> _close;
->>>>>>> f0efb197
 
 	bool _topState = false;
 	bool _maximizedState = false;
