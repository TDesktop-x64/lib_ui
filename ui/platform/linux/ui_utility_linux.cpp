--- conflicted
+++ resolved
@@ -408,6 +408,7 @@
 		GtkKeywordToTitleControl);
 
 	std::vector<TitleControls::Control> controlsRight;
+	controlsRight.push_back(TitleControls::Control::OnTop);
 	if (splitted.size() > 1) {
 		ranges::transform(
 			splitted[1].split(','),
@@ -593,15 +594,6 @@
 				"org.gnome.desktop.wm.preferences",
 				"button-layout");
 
-<<<<<<< HEAD
-		std::vector<TitleControls::Control> controlsRight;
-		controlsRight.push_back(TitleControls::Control::OnTop);
-		if (decorationLayout.size() > 1) {
-			ranges::transform(
-				decorationLayout[1].split(','),
-				ranges::back_inserter(controlsRight),
-				GtkKeywordToTitleControl);
-=======
 			if (!decorationLayout.has_value()) {
 				return std::nullopt;
 			}
@@ -611,7 +603,6 @@
 					base::Platform::GlibVariantCast<Glib::ustring>(
 						*decorationLayout)));
 		} catch (...) {
->>>>>>> d8199719
 		}
 
 		return std::nullopt;
